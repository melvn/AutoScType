--- conflicted
+++ resolved
@@ -439,10 +439,7 @@
     Test("library_event-0.8.16.sol", ["0.8.16"]),
     Test("top-level-struct-0.8.0.sol", ["0.8.0"]),
     Test("yul-top-level-0.8.0.sol", ["0.8.0"]),
-<<<<<<< HEAD
-=======
     Test("complex_imports/import_aliases_issue_1319/test.sol", ["0.5.12"]),
->>>>>>> aee2a786
 ]
 # create the output folder if needed
 try:
